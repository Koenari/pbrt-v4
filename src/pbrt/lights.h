// pbrt is Copyright(c) 1998-2020 Matt Pharr, Wenzel Jakob, and Greg Humphreys.
// The pbrt source code is licensed under the Apache License, Version 2.0.
// SPDX: Apache-2.0

#ifndef PBRT_LIGHTS_H
#define PBRT_LIGHTS_H

// PhysLight code contributed by Anders Langlands and Luca Fascione
// Copyright (c) 2020, Weta Digital, Ltd.
// SPDX-License-Identifier: Apache-2.0

#include <pbrt/pbrt.h>

#include <pbrt/base/light.h>
#include <pbrt/base/medium.h>
#include <pbrt/interaction.h>
#include <pbrt/shapes.h>
#include <pbrt/util/image.h>
#include <pbrt/util/log.h>
#include <pbrt/util/pstd.h>
#include <pbrt/util/sampling.h>
#include <pbrt/util/spectrum.h>
#include <pbrt/util/transform.h>
#include <pbrt/util/vecmath.h>

#include <memory>

namespace pbrt {

std::string ToString(LightType type);

// Light Inline Functions
PBRT_CPU_GPU inline bool IsDeltaLight(LightType type) {
    return (type == LightType::DeltaPosition || type == LightType::DeltaDirection);
}

// LightLiSample Definition
struct LightLiSample {
    // LightLiSample Public Methods
    LightLiSample() = default;
    PBRT_CPU_GPU
    LightLiSample(const SampledSpectrum &L, Vector3f wi, Float pdf,
                  const Interaction &pLight)
        : L(L), wi(wi), pdf(pdf), pLight(pLight) {}

    SampledSpectrum L;
    Vector3f wi;
    Float pdf;
    Interaction pLight;
};

// LightLeSample Definition
struct LightLeSample {
  public:
    LightLeSample() = default;
    PBRT_CPU_GPU
    LightLeSample(const SampledSpectrum &L, const Ray &ray, Float pdfPos, Float pdfDir)
        : L(L), ray(ray), pdfPos(pdfPos), pdfDir(pdfDir) {}
    PBRT_CPU_GPU
    LightLeSample(const SampledSpectrum &L, const Ray &ray, const Interaction &intr,
                  Float pdfPos, Float pdfDir)
        : L(L), ray(ray), intr(intr), pdfPos(pdfPos), pdfDir(pdfDir) {
        CHECK(this->intr->n != Normal3f(0, 0, 0));
    }

    PBRT_CPU_GPU
    Float AbsCosTheta(const Vector3f &w) const { return intr ? AbsDot(w, intr->n) : 1; }

    PBRT_CPU_GPU
    // FIXME: should this be || or && ?. Review usage...
    operator bool() const { return pdfPos > 0 || pdfDir > 0; }

    SampledSpectrum L;
    Ray ray;
    pstd::optional<Interaction> intr;
    Float pdfPos = 0, pdfDir = 0;
};

// LightSampleContext Definition
class LightSampleContext {
  public:
    // LightSampleContext Public Methods
    LightSampleContext() = default;
    PBRT_CPU_GPU
    LightSampleContext(const SurfaceInteraction &si)
        : pi(si.pi), n(si.n), ns(si.shading.n) {}
    PBRT_CPU_GPU
    LightSampleContext(const Interaction &intr) : pi(intr.pi) {}
    PBRT_CPU_GPU
    LightSampleContext(Point3fi pi, Normal3f n, Normal3f ns) : pi(pi), n(n), ns(ns) {}

    PBRT_CPU_GPU
    Point3f p() const { return Point3f(pi); }

    // LightSampleContext Public Members
    Point3fi pi;
    Normal3f n, ns;
};

// LightBounds Definition
struct LightBounds {
    // LightBounds Public Methods
    PBRT_CPU_GPU
    operator bool() const { return !b.IsDegenerate(); }

    LightBounds() = default;
    LightBounds(const Bounds3f &b, const Vector3f &w, Float phi, Float theta_o,
                Float theta_e, bool twoSided)
        : b(b),
          w(Normalize(w)),
          phi(phi),
          theta_o(theta_o),
          theta_e(theta_e),
          cosTheta_o(std::cos(theta_o)),
          cosTheta_e(std::cos(theta_e)),
          twoSided(twoSided) {}
    LightBounds(const Point3f &p, const Vector3f &w, Float phi, Float theta_o,
                Float theta_e, bool twoSided)
        : b(p, p),
          w(Normalize(w)),
          phi(phi),
          theta_o(theta_o),
          theta_e(theta_e),
          cosTheta_o(std::cos(theta_o)),
          cosTheta_e(std::cos(theta_e)),
          twoSided(twoSided) {}

    PBRT_CPU_GPU
    Float Importance(Point3f p, Normal3f n) const {
        // Compute clamped squared distance to _intr_
        Point3f pc = Centroid();
        Float d2 = DistanceSquared(p, pc);
        // Don't let d2 get too small if p is inside the bounds.
        d2 = std::max(d2, Length(b.Diagonal()) / 2);

        Vector3f wi = Normalize(p - pc);

        Float cosTheta = Dot(w, wi);
        if (twoSided)
            cosTheta = std::abs(cosTheta);
#if 0
    else if (cosTheta < 0 && cosTheta_o == 1) {
        // Catch the case where the point is outside the bounds and definitely
        // not in the emitted cone even though the conservative theta_u test
        // make suggest it could be.
        // Doesn't seem to make much difference in practice.
        if ((p.x < b.pMin.x || p.x > b.pMax.x) &&
            (p.y < b.pMin.y || p.y > b.pMax.y) &&
            (p.z < b.pMin.z || p.z > b.pMax.z))
            return 0;
    }
#endif

        // FIXME? unstable when cosTheta \approx 1
        Float sinTheta = SafeSqrt(1 - cosTheta * cosTheta);

        // Define sine and cosine clamped subtraction lambdas
        // cos(max(0, a-b))
        auto cosSubClamped = [](Float sinThetaA, Float cosThetaA, Float sinThetaB,
                                Float cosThetaB) -> Float {
            if (cosThetaA > cosThetaB)
                // Handle the max(0, ...)
                return 1;
            return cosThetaA * cosThetaB + sinThetaA * sinThetaB;
        };
        // sin(max(0, a-b))
        auto sinSubClamped = [](Float sinThetaA, Float cosThetaA, Float sinThetaB,
                                Float cosThetaB) -> Float {
            if (cosThetaA > cosThetaB)
                // Handle the max(0, ...)
                return 0;
            return sinThetaA * cosThetaB - cosThetaA * sinThetaB;
        };

        // Compute $\cos \theta_\roman{u}$ for _intr_
        Float cosTheta_u = BoundSubtendedDirections(b, p).cosTheta;
        Float sinTheta_u = SafeSqrt(1 - cosTheta_u * cosTheta_u);

        // Compute $\cos \theta_\roman{p}$ for _intr_ and test against $\cos
        // \theta_\roman{e}$
        // cos(theta_p). Compute in two steps
        Float cosTheta_x = cosSubClamped(
            sinTheta, cosTheta, SafeSqrt(1 - cosTheta_o * cosTheta_o), cosTheta_o);
        Float sinTheta_x = sinSubClamped(
            sinTheta, cosTheta, SafeSqrt(1 - cosTheta_o * cosTheta_o), cosTheta_o);
        Float cosTheta_p = cosSubClamped(sinTheta_x, cosTheta_x, sinTheta_u, cosTheta_u);
        if (cosTheta_p <= cosTheta_e)
            return 0;

        Float imp = phi * cosTheta_p / d2;
        DCHECK_GE(imp, -1e-3);

        // Account for $\cos \theta_\roman{i}$ in importance at surfaces
        if (n != Normal3f(0, 0, 0)) {
            // cos(thetap_i) = cos(max(0, theta_i - theta_u))
            // cos (a-b) = cos a cos b + sin a sin b
            Float cosTheta_i = AbsDot(wi, n);
            Float sinTheta_i = SafeSqrt(1 - cosTheta_i * cosTheta_i);
            Float cosThetap_i =
                cosSubClamped(sinTheta_i, cosTheta_i, sinTheta_u, cosTheta_u);
            imp *= cosThetap_i;
        }

        return std::max<Float>(imp, 0);
    }

    PBRT_CPU_GPU
    Point3f Centroid() const { return (b.pMin + b.pMax) / 2; }

    std::string ToString() const;

    // LightBounds Public Members
    Bounds3f b;  // TODO: rename to |bounds|?
    Vector3f w;
    Float phi = 0;
    Float theta_o = 0, theta_e = 0;
    Float cosTheta_o = 1, cosTheta_e = 1;
    bool twoSided = false;
};

LightBounds Union(const LightBounds &a, const LightBounds &b);

// LightBase Definition
class LightBase {
  public:
    // LightBase Public Methods
    LightBase(LightType type, const Transform &renderFromLight,
              const MediumInterface &mediumInterface);

    PBRT_CPU_GPU
    LightType Type() const { return type; }

    PBRT_CPU_GPU
    SampledSpectrum L(Point3f p, Normal3f n, Point2f uv, Vector3f w,
                      const SampledWavelengths &lambda) const {
        return SampledSpectrum(0.f);
    }
    PBRT_CPU_GPU
    SampledSpectrum Le(const Ray &, const SampledWavelengths &) const {
        return SampledSpectrum(0.f);
    }

  protected:
    std::string BaseToString() const;
    // LightBase Protected Members
    LightType type;
    Transform renderFromLight;
    MediumInterface mediumInterface;
};

// PointLight Definition
class PointLight : public LightBase {
  public:
    // PointLight Public Methods
    PointLight(Transform renderFromLight, MediumInterface mediumInterface,
               SpectrumHandle I, Float scale, Allocator alloc)
        : LightBase(LightType::DeltaPosition, renderFromLight, mediumInterface),
          I(I, alloc),
          scale(scale) {}

    static PointLight *Create(const Transform &renderFromLight, MediumHandle medium,
                              const ParameterDictionary &parameters,
                              const RGBColorSpace *colorSpace, const FileLoc *loc,
                              Allocator alloc);
    SampledSpectrum Phi(const SampledWavelengths &lambda) const;
    void Preprocess(const Bounds3f &sceneBounds) {}

    PBRT_CPU_GPU
    LightLeSample SampleLe(const Point2f &u1, const Point2f &u2,
                           SampledWavelengths &lambda, Float time) const;
    PBRT_CPU_GPU
    void PDF_Le(const Ray &, Float *pdfPos, Float *pdfDir) const;

    PBRT_CPU_GPU
    void PDF_Le(const Interaction &, Vector3f &w, Float *pdfPos, Float *pdfDir) const {
        LOG_FATAL("Shouldn't be called for non-area lights");
    }

    LightBounds Bounds() const;

    std::string ToString() const;

    PBRT_CPU_GPU
    pstd::optional<LightLiSample> SampleLi(LightSampleContext ctx, Point2f u,
                                           SampledWavelengths lambda,
                                           LightSamplingMode mode) const {
        Point3f p = renderFromLight(Point3f(0, 0, 0));
        Vector3f wi = Normalize(p - ctx.p());
        SampledSpectrum Li = scale * I.Sample(lambda) / DistanceSquared(p, ctx.p());
        return LightLiSample(Li, wi, 1, Interaction(p, &mediumInterface));
    }

    PBRT_CPU_GPU
    Float PDF_Li(LightSampleContext, Vector3f, LightSamplingMode mode) const { return 0; }

  private:
    // PointLight Private Members
    DenselySampledSpectrum I;
    Float scale;
};

// DistantLight Definition
class DistantLight : public LightBase {
  public:
    // DistantLight Public Methods
    DistantLight(const Transform &renderFromLight, SpectrumHandle L, Float scale,
                 Allocator alloc);

    static DistantLight *Create(const Transform &renderFromLight,
                                const ParameterDictionary &parameters,
                                const RGBColorSpace *colorSpace, const FileLoc *loc,
                                Allocator alloc);

    SampledSpectrum Phi(const SampledWavelengths &lambda) const;

    PBRT_CPU_GPU
    Float PDF_Li(LightSampleContext, Vector3f, LightSamplingMode mode) const { return 0; }

    PBRT_CPU_GPU
    LightLeSample SampleLe(const Point2f &u1, const Point2f &u2,
                           SampledWavelengths &lambda, Float time) const;
    PBRT_CPU_GPU
    void PDF_Le(const Ray &, Float *pdfPos, Float *pdfDir) const;

    PBRT_CPU_GPU
    void PDF_Le(const Interaction &, Vector3f &w, Float *pdfPos, Float *pdfDir) const {
        LOG_FATAL("Shouldn't be called for non-area lights");
    }

    LightBounds Bounds() const { return {}; }

    std::string ToString() const;

    void Preprocess(const Bounds3f &sceneBounds) {
        sceneBounds.BoundingSphere(&sceneCenter, &sceneRadius);
    }

    PBRT_CPU_GPU
    pstd::optional<LightLiSample> SampleLi(LightSampleContext ctx, Point2f u,
                                           SampledWavelengths lambda,
                                           LightSamplingMode mode) const {
        Vector3f wi = Normalize(renderFromLight(Vector3f(0, 0, 1)));
        Point3f pOutside = ctx.p() + wi * (2 * sceneRadius);
        return LightLiSample(scale * Lemit.Sample(lambda), wi, 1,
                             Interaction(pOutside, &mediumInterface));
    }

  private:
    // DistantLight Private Members
    DenselySampledSpectrum Lemit;
    Float scale;
    Point3f sceneCenter;
    Float sceneRadius;
};

// ProjectionLight Definition
class ProjectionLight : public LightBase {
  public:
    // ProjectionLight Public Methods
    ProjectionLight(Transform renderFromLight, MediumInterface medium, Image image,
                    const RGBColorSpace *colorSpace, Float scale, Float fov, Float power,
                    Allocator alloc);

    static ProjectionLight *Create(const Transform &renderFromLight, MediumHandle medium,
                                   const ParameterDictionary &parameters,
                                   const FileLoc *loc, Allocator alloc);

    void Preprocess(const Bounds3f &sceneBounds) {}

    PBRT_CPU_GPU
    pstd::optional<LightLiSample> SampleLi(LightSampleContext ctx, Point2f u,
                                           SampledWavelengths lambda,
                                           LightSamplingMode mode) const;
    PBRT_CPU_GPU
    SampledSpectrum Projection(Vector3f w, const SampledWavelengths &lambda) const;

    SampledSpectrum Phi(const SampledWavelengths &lambda) const;

    PBRT_CPU_GPU
    Float PDF_Li(LightSampleContext, Vector3f, LightSamplingMode mode) const;

    PBRT_CPU_GPU
    LightLeSample SampleLe(const Point2f &u1, const Point2f &u2,
                           SampledWavelengths &lambda, Float time) const;
    PBRT_CPU_GPU
    void PDF_Le(const Ray &, Float *pdfPos, Float *pdfDir) const;

    PBRT_CPU_GPU
    void PDF_Le(const Interaction &, Vector3f &w, Float *pdfPos, Float *pdfDir) const {
        LOG_FATAL("Shouldn't be called for non-area lights");
    }

    LightBounds Bounds() const;

    std::string ToString() const;

  private:
    // ProjectionLight Private Members
    Image image;
    const RGBColorSpace *imageColorSpace;
    Float scale;
    Bounds2f screenBounds;
    Float hither = 1e-3f;
    Transform screenFromLight, lightFromScreen;
    Float A;
    PiecewiseConstant2D distrib;
};

// GoniometricLight Definition
class GoniometricLight : public LightBase {
  public:
    // GoniometricLight Public Methods
    GoniometricLight(const Transform &renderFromLight,
                     const MediumInterface &mediumInterface, SpectrumHandle I,
                     Float scale, Image image, const RGBColorSpace *imageColorSpace,
                     Allocator alloc);

    static GoniometricLight *Create(const Transform &renderFromLight, MediumHandle medium,
                                    const ParameterDictionary &parameters,
                                    const RGBColorSpace *colorSpace, const FileLoc *loc,
                                    Allocator alloc);

    void Preprocess(const Bounds3f &sceneBounds) {}

    PBRT_CPU_GPU
    pstd::optional<LightLiSample> SampleLi(LightSampleContext ctx, Point2f u,
                                           SampledWavelengths lambda,
                                           LightSamplingMode mode) const;

    SampledSpectrum Phi(const SampledWavelengths &lambda) const;

    PBRT_CPU_GPU
    Float PDF_Li(LightSampleContext, Vector3f, LightSamplingMode mode) const;

    PBRT_CPU_GPU
    LightLeSample SampleLe(const Point2f &u1, const Point2f &u2,
                           SampledWavelengths &lambda, Float time) const;
    PBRT_CPU_GPU
    void PDF_Le(const Ray &, Float *pdfPos, Float *pdfDir) const;

    PBRT_CPU_GPU
    void PDF_Le(const Interaction &, Vector3f &w, Float *pdfPos, Float *pdfDir) const {
        LOG_FATAL("Shouldn't be called for non-area lights");
    }

    LightBounds Bounds() const;

    std::string ToString() const;

    PBRT_CPU_GPU
    SampledSpectrum Scale(Vector3f wl, const SampledWavelengths &lambda) const {
        Float theta = SphericalTheta(wl), phi = SphericalPhi(wl);
        Point2f st(phi * Inv2Pi, theta * InvPi);
        return scale * I.Sample(lambda) * image.LookupNearestChannel(st, 0);
    }

  private:
    // GoniometricLight Private Members
    DenselySampledSpectrum I;
    Float scale;
    Image image;
    const RGBColorSpace *imageColorSpace;
    WrapMode2D wrapMode;
    PiecewiseConstant2D distrib;
};

// DiffuseAreaLight Definition
class DiffuseAreaLight : public LightBase {
  public:
    // DiffuseAreaLight Public Methods
    DiffuseAreaLight(const Transform &renderFromLight,
                     const MediumInterface &mediumInterface, SpectrumHandle Le,
                     Float scale, const ShapeHandle shape, Image image,
                     const RGBColorSpace *imageColorSpace, bool twoSided,
                     Allocator alloc);

    static DiffuseAreaLight *Create(const Transform &renderFromLight, MediumHandle medium,
                                    const ParameterDictionary &parameters,
                                    const RGBColorSpace *colorSpace, const FileLoc *loc,
                                    Allocator alloc, const ShapeHandle shape);

    void Preprocess(const Bounds3f &sceneBounds) {}

    SampledSpectrum Phi(const SampledWavelengths &lambda) const;

    PBRT_CPU_GPU
    LightLeSample SampleLe(const Point2f &u1, const Point2f &u2,
                           SampledWavelengths &lambda, Float time) const;
    PBRT_CPU_GPU
    void PDF_Le(const Interaction &, Vector3f &w, Float *pdfPos, Float *pdfDir) const;

    LightBounds Bounds() const;

    PBRT_CPU_GPU
    void PDF_Le(const Ray &, Float *pdfPos, Float *pdfDir) const {
        LOG_FATAL("Shouldn't be called for area lights");
    }

    std::string ToString() const;

    PBRT_CPU_GPU
    SampledSpectrum L(Point3f p, Normal3f n, Point2f uv, Vector3f w,
                      const SampledWavelengths &lambda) const {
        if (!twoSided && Dot(n, w) < 0)
            return SampledSpectrum(0.f);

        if (image) {
            RGB rgb;
            Point2f st = uv;
            st[1] = 1 - st[1];
            for (int c = 0; c < 3; ++c)
<<<<<<< HEAD
                rgb[c] = image.BilerpChannel(st, c);
            return scale * RGBIlluminantSpectrum(*imageColorSpace, rgb).Sample(lambda);
=======
                rgb[c] = image.BilerpChannel(uv, c);
            return scale *
                   RGBIlluminantSpectrum(*imageColorSpace, ClampZero(rgb)).Sample(lambda);
>>>>>>> 5858ba67
        } else
            return scale * Lemit.Sample(lambda);
    }

    PBRT_CPU_GPU
    pstd::optional<LightLiSample> SampleLi(LightSampleContext ctx, Point2f u,
                                           SampledWavelengths lambda,
                                           LightSamplingMode mode) const {
        // Sample point on shape for _DiffuseAreaLight_
        ShapeSampleContext shapeCtx(ctx.pi, ctx.n, ctx.ns, 0 /* time */);
        pstd::optional<ShapeSample> ss = shape.Sample(shapeCtx, u);
        if (!ss)
            return {};
        ss->intr.mediumInterface = &mediumInterface;
        DCHECK(!IsNaN(ss->pdf));
        if (ss->pdf == 0 || LengthSquared(ss->intr.p() - ctx.p()) == 0)
            return {};

        // Return _LightLiSample_ for sampled point on shape
        Vector3f wi = Normalize(ss->intr.p() - ctx.p());
        SampledSpectrum Le = L(ss->intr.p(), ss->intr.n, ss->intr.uv, -wi, lambda);
        if (!Le)
            return {};
        return LightLiSample(Le, wi, ss->pdf, ss->intr);
    }

    PBRT_CPU_GPU
    Float PDF_Li(LightSampleContext ctx, Vector3f wi, LightSamplingMode mode) const {
        ShapeSampleContext shapeCtx(ctx.pi, ctx.n, ctx.ns, 0 /* time */);
        return shape.PDF(shapeCtx, wi);
    }

  private:
    // DiffuseAreaLight Private Members
    DenselySampledSpectrum Lemit;
    Float scale;
    ShapeHandle shape;
    bool twoSided;
    Float area;
    const RGBColorSpace *imageColorSpace;
    Image image;
};

// UniformInfiniteLight Definition
class UniformInfiniteLight : public LightBase {
  public:
    // UniformInfiniteLight Public Methods
    UniformInfiniteLight(const Transform &renderFromLight, SpectrumHandle Lemit,
                         Float scale, Allocator alloc);

    void Preprocess(const Bounds3f &sceneBounds) {
        sceneBounds.BoundingSphere(&sceneCenter, &sceneRadius);
    }

    SampledSpectrum Phi(const SampledWavelengths &lambda) const;

    PBRT_CPU_GPU
    SampledSpectrum Le(const Ray &ray, const SampledWavelengths &lambda) const;
    PBRT_CPU_GPU
    pstd::optional<LightLiSample> SampleLi(LightSampleContext ctx, Point2f u,
                                           SampledWavelengths lambda,
                                           LightSamplingMode mode) const;
    PBRT_CPU_GPU
    Float PDF_Li(LightSampleContext, Vector3f, LightSamplingMode mode) const;

    PBRT_CPU_GPU
    LightLeSample SampleLe(const Point2f &u1, const Point2f &u2,
                           SampledWavelengths &lambda, Float time) const;
    PBRT_CPU_GPU
    void PDF_Le(const Ray &, Float *pdfPos, Float *pdfDir) const;

    PBRT_CPU_GPU
    void PDF_Le(const Interaction &, Vector3f &w, Float *pdfPos, Float *pdfDir) const {
        LOG_FATAL("Shouldn't be called for non-area lights");
    }

    LightBounds Bounds() const { return {}; }

    std::string ToString() const;

  private:
    // UniformInfiniteLight Private Members
    DenselySampledSpectrum Lemit;
    Float scale;
    Point3f sceneCenter;
    Float sceneRadius;
};

// ImageInfiniteLight Definition
class ImageInfiniteLight : public LightBase {
  public:
    // ImageInfiniteLight Public Methods
    ImageInfiniteLight(const Transform &renderFromLight, Image image,
                       const RGBColorSpace *imageColorSpace, Float scale,
                       const std::string &filename, Allocator alloc);

    void Preprocess(const Bounds3f &sceneBounds) {
        sceneBounds.BoundingSphere(&sceneCenter, &sceneRadius);
    }

    SampledSpectrum Phi(const SampledWavelengths &lambda) const;

    PBRT_CPU_GPU
    Float PDF_Li(LightSampleContext, Vector3f, LightSamplingMode mode) const;

    PBRT_CPU_GPU
    LightLeSample SampleLe(const Point2f &u1, const Point2f &u2,
                           SampledWavelengths &lambda, Float time) const;
    PBRT_CPU_GPU
    void PDF_Le(const Ray &, Float *pdfPos, Float *pdfDir) const;

    PBRT_CPU_GPU
    void PDF_Le(const Interaction &, Vector3f &w, Float *pdfPos, Float *pdfDir) const {
        LOG_FATAL("Shouldn't be called for non-area lights");
    }

    std::string ToString() const;

    PBRT_CPU_GPU
    SampledSpectrum Le(const Ray &ray, const SampledWavelengths &lambda) const {
        Vector3f wl = Normalize(renderFromLight.ApplyInverse(ray.d));
        Point2f st = EqualAreaSphereToSquare(wl);
        return LookupLe(st, lambda);
    }

    PBRT_CPU_GPU
    pstd::optional<LightLiSample> SampleLi(LightSampleContext ctx, Point2f u,
                                           SampledWavelengths lambda,
                                           LightSamplingMode mode) const {
        // Find $(u,v)$ sample coordinates in infinite light texture
        Float mapPDF;
        Point2f uv = (mode == LightSamplingMode::WithMIS)
                         ? compensatedDistribution.Sample(u, &mapPDF)
                         : distribution.Sample(u, &mapPDF);
        if (mapPDF == 0)
            return {};

        // Convert infinite light sample point to direction
        Vector3f wl = EqualAreaSquareToSphere(uv);
        Vector3f wi = renderFromLight(wl);

        // Compute PDF for sampled infinite light direction
        Float pdf = mapPDF / (4 * Pi);

        // Return radiance value for infinite light direction
        SampledSpectrum L = LookupLe(uv, lambda);

        return LightLiSample(
            L, wi, pdf, Interaction(ctx.p() + wi * (2 * sceneRadius), &mediumInterface));
    }

    LightBounds Bounds() const { return {}; }

  private:
    // ImageInfiniteLight Private Methods
    PBRT_CPU_GPU
    SampledSpectrum LookupLe(Point2f st, const SampledWavelengths &lambda) const {
        RGB rgb;
        for (int c = 0; c < 3; ++c)
            rgb[c] = image.LookupNearestChannel(st, c, wrapMode);
        return scale *
               RGBIlluminantSpectrum(*imageColorSpace, ClampZero(rgb)).Sample(lambda);
    }

    // ImageInfiniteLight Private Members
    std::string filename;
    Image image;
    const RGBColorSpace *imageColorSpace;
    Float scale;
    WrapMode2D wrapMode;
    Point3f sceneCenter;
    Float sceneRadius;
    PiecewiseConstant2D distribution;
    PiecewiseConstant2D compensatedDistribution;
};

// PortalImageInfiniteLight Definition
class PortalImageInfiniteLight : public LightBase {
  public:
    // PortalImageInfiniteLight Public Methods
    PortalImageInfiniteLight(const Transform &renderFromLight, Image image,
                             const RGBColorSpace *imageColorSpace, Float scale,
                             const std::string &filename, std::vector<Point3f> portal,
                             Allocator alloc);

    void Preprocess(const Bounds3f &sceneBounds) {
        sceneBounds.BoundingSphere(&sceneCenter, &sceneRadius);
    }

    SampledSpectrum Phi(const SampledWavelengths &lambda) const;

    PBRT_CPU_GPU
    SampledSpectrum Le(const Ray &ray, const SampledWavelengths &lambda) const;

    PBRT_CPU_GPU
    pstd::optional<LightLiSample> SampleLi(LightSampleContext ctx, Point2f u,
                                           SampledWavelengths lambda,
                                           LightSamplingMode mode) const;

    PBRT_CPU_GPU
    Float PDF_Li(LightSampleContext, Vector3f, LightSamplingMode mode) const;

    PBRT_CPU_GPU
    LightLeSample SampleLe(const Point2f &u1, const Point2f &u2,
                           SampledWavelengths &lambda, Float time) const;
    PBRT_CPU_GPU
    void PDF_Le(const Ray &, Float *pdfPos, Float *pdfDir) const;

    PBRT_CPU_GPU
    void PDF_Le(const Interaction &, Vector3f &w, Float *pdfPos, Float *pdfDir) const {
        LOG_FATAL("Shouldn't be called for non-area lights");
    }

    LightBounds Bounds() const { return {}; }

    std::string ToString() const;

  private:
    // PortalImageInfiniteLight Private Methods
    PBRT_CPU_GPU
    SampledSpectrum ImageLookup(const Point2f &st,
                                const SampledWavelengths &lambda) const;

    PBRT_CPU_GPU
    Vector3f RenderFromImage(const Point2f &st, Float *duv_dw = nullptr) const {
        Float alpha = -Pi / 2 + st.x * Pi, beta = -Pi / 2 + st.y * Pi;
        Float x = std::tan(alpha), y = std::tan(beta);
        DCHECK(!IsInf(x) && !IsInf(y));
        Vector3f w = Normalize(Vector3f(x, y, -1));

        if (w.z == 0)
            w.z = 1e-5;
        if (duv_dw)
            *duv_dw = Pi * Pi * std::abs((1 - w.y * w.y) * (1 - w.x * w.x) / w.z);
        return portalFrame.FromLocal(w);
    }

    PBRT_CPU_GPU
    Point2f ImageFromRender(const Vector3f &wRender, Float *duv_dw = nullptr) const {
        Vector3f w = portalFrame.ToLocal(wRender);
        if (w.z == 0)
            w.z = 1e-5;
        if (duv_dw)
            *duv_dw = Pi * Pi * std::abs((1 - w.y * w.y) * (1 - w.x * w.x) / w.z);

        Float alpha = std::atan(w.x / -w.z), beta = std::atan(w.y / -w.z);
        DCHECK(!IsNaN(alpha + beta));
        return Point2f(Clamp((alpha + Pi / 2) / Pi, 0, 1),
                       Clamp((beta + Pi / 2) / Pi, 0, 1));
    }

    PBRT_CPU_GPU
    Bounds2f ImageBounds(const Point3f &p) const {
        Point2f p0 = ImageFromRender(Normalize(portal[0] - p));
        Point2f p1 = ImageFromRender(Normalize(portal[2] - p));
        return Bounds2f(p0, p1);
    }

    PBRT_CPU_GPU
    Float Area() const {
        return Length(portal[1] - portal[0]) * Length(portal[3] - portal[0]);
    }

    // PortalImageInfiniteLight Private Members
    std::string filename;
    Image image;
    const RGBColorSpace *imageColorSpace;
    Float scale;
    Frame portalFrame;
    pstd::array<Point3f, 4> portal;
    WindowedPiecewiseConstant2D distribution;
    Point3f sceneCenter;
    Float sceneRadius;
};

// SpotLight Definition
class SpotLight : public LightBase {
  public:
    // SpotLight Public Methods
    SpotLight(const Transform &renderFromLight, const MediumInterface &m,
              SpectrumHandle I, Float scale, Float totalWidth, Float falloffStart,
              Allocator alloc);

    static SpotLight *Create(const Transform &renderFromLight, MediumHandle medium,
                             const ParameterDictionary &parameters,
                             const RGBColorSpace *colorSpace, const FileLoc *loc,
                             Allocator alloc);

    void Preprocess(const Bounds3f &sceneBounds) {}

    PBRT_CPU_GPU
    Float Falloff(const Vector3f &w) const;

    SampledSpectrum Phi(const SampledWavelengths &lambda) const;

    PBRT_CPU_GPU
    Float PDF_Li(LightSampleContext, Vector3f, LightSamplingMode mode) const;

    PBRT_CPU_GPU
    LightLeSample SampleLe(const Point2f &u1, const Point2f &u2,
                           SampledWavelengths &lambda, Float time) const;
    PBRT_CPU_GPU
    void PDF_Le(const Ray &, Float *pdfPos, Float *pdfDir) const;

    PBRT_CPU_GPU
    void PDF_Le(const Interaction &, Vector3f &w, Float *pdfPos, Float *pdfDir) const {
        LOG_FATAL("Shouldn't be called for non-area lights");
    }

    LightBounds Bounds() const;

    std::string ToString() const;

    PBRT_CPU_GPU
    pstd::optional<LightLiSample> SampleLi(LightSampleContext ctx, Point2f u,
                                           SampledWavelengths lambda,
                                           LightSamplingMode mode) const {
        Point3f p = renderFromLight(Point3f(0, 0, 0));
        Vector3f wi = Normalize(p - ctx.p());
        // Compute incident radiance _Li_ for _SpotLight_
        Vector3f wl = Normalize(renderFromLight.ApplyInverse(-wi));
        SampledSpectrum Li =
            scale * I.Sample(lambda) * Falloff(wl) / DistanceSquared(p, ctx.p());

        if (!Li)
            return {};
        return LightLiSample(Li, wi, 1, Interaction(p, &mediumInterface));
    }

  private:
    // SpotLight Private Members
    DenselySampledSpectrum I;
    Float scale, cosFalloffStart, cosFalloffEnd;
};

inline pstd::optional<LightLiSample> LightHandle::SampleLi(LightSampleContext ctx,
                                                           Point2f u,
                                                           SampledWavelengths lambda,
                                                           LightSamplingMode mode) const {
    auto sample = [&](auto ptr) { return ptr->SampleLi(ctx, u, lambda, mode); };
    return Dispatch(sample);
}

inline Float LightHandle::PDF_Li(LightSampleContext ctx, Vector3f wi,
                                 LightSamplingMode mode) const {
    auto pdf = [&](auto ptr) { return ptr->PDF_Li(ctx, wi, mode); };
    return Dispatch(pdf);
}

inline SampledSpectrum LightHandle::L(Point3f p, Normal3f n, Point2f uv, Vector3f w,
                                      const SampledWavelengths &lambda) const {
    CHECK(Type() == LightType::Area);
    auto l = [&](auto ptr) { return ptr->L(p, n, uv, w, lambda); };
    return Dispatch(l);
}

inline SampledSpectrum LightHandle::Le(const Ray &ray,
                                       const SampledWavelengths &lambda) const {
    auto le = [&](auto ptr) { return ptr->Le(ray, lambda); };
    return Dispatch(le);
}

inline LightType LightHandle::Type() const {
    auto t = [&](auto ptr) { return ptr->Type(); };
    return Dispatch(t);
}

}  // namespace pbrt

#endif  // PBRT_LIGHTS_H<|MERGE_RESOLUTION|>--- conflicted
+++ resolved
@@ -509,14 +509,8 @@
             Point2f st = uv;
             st[1] = 1 - st[1];
             for (int c = 0; c < 3; ++c)
-<<<<<<< HEAD
                 rgb[c] = image.BilerpChannel(st, c);
-            return scale * RGBIlluminantSpectrum(*imageColorSpace, rgb).Sample(lambda);
-=======
-                rgb[c] = image.BilerpChannel(uv, c);
-            return scale *
-                   RGBIlluminantSpectrum(*imageColorSpace, ClampZero(rgb)).Sample(lambda);
->>>>>>> 5858ba67
+            return scale * RGBIlluminantSpectrum(*imageColorSpace, ClampZero(rgb)).Sample(lambda);
         } else
             return scale * Lemit.Sample(lambda);
     }
